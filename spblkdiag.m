--- conflicted
+++ resolved
@@ -11,22 +11,19 @@
 %  build the matrix and avoid the time-consuming sparse matrix building. If
 %  OUTPUT=0, X is empty.
 %
-<<<<<<< HEAD
+% X = SPBLKDIAG(X,GRID,OUTPUT,N) builds the sparse block diagonal matrix by
+% replicating the input matrix X N times.
+%
 % [X,GRID] = SPBLKDIAG(X,...) returns in GRID the index used to build the sparse
 % matrix X.
 %
+% Note that spblkdiag(X,[],1,n) is equivalent, but faster, to kron(speye(n),X).
+%
 % See also BLKDIAG, DIAG, SPARSE, SPDIAGS.
 
-=======
-%  output (optional, default: 1) - indicates if the matrix has to be calculated
-%  or not (0 or 1)
-%
-% Note that spblkdiag(X,[],1,n) is equivalent, but faster, to kron(speye(n),X).
-  
->>>>>>> d358a830
 % Copyright (C) 2011 Christophe Gouel
 % Licensed under the Expat license, see LICENSE.txt
-  
+
 if nargin < 2, grid = []; end
 
 if nargin < 3 || isempty(output), output = 1; end
